apiVersion: default.chorus-tre.ch/v1alpha1
kind: Workbench
metadata:
  labels:
    app.kubernetes.io/name: workbench-operator
    app.kubernetes.io/managed-by: kustomize
  name: workbench-sample
spec:
  server:
<<<<<<< HEAD
    version: "6.1.1-2"
=======
    version: "6.1.2-1"
>>>>>>> 60f4bff7
  apps:
    - name: wezterm
      version: "0.0.1"
    - name: wezterm
      version: "0.0.1"
      state: Stopped<|MERGE_RESOLUTION|>--- conflicted
+++ resolved
@@ -7,11 +7,7 @@
   name: workbench-sample
 spec:
   server:
-<<<<<<< HEAD
-    version: "6.1.1-2"
-=======
     version: "6.1.2-1"
->>>>>>> 60f4bff7
   apps:
     - name: wezterm
       version: "0.0.1"
