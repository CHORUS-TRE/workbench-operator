--- conflicted
+++ resolved
@@ -43,7 +43,10 @@
 	Registry string `json:"registry"`
 	// Repository contains the image name. E.g. apps/myapp
 	Repository string `json:"repository"`
-	// Tag contains the version identifier. Defaults to latest.
+	// Tag contains the version identifier.
+	// +optional
+	// +default:value="latest"
+	// +kubebuilder:validation:Pattern:="[a-zA-Z0-9_][a-zA-Z0-9_\\-\\.]*"
 	Tag string `json:"tag,omitempty"`
 }
 
@@ -52,19 +55,15 @@
 	// Name is the application name (likely its OCI image name as well)
 	// +kubebuilder:validation:MinLength:=1
 	// +kubebuilder:validation:MaxLength:=30
-	// +kubebuilder:validation:Pattern:="[a-zA-Z0-9_][a-zA-Z0-9_-.]*"
+	// +kubebuilder:validation:Pattern:="[a-zA-Z0-9_][a-zA-Z0-9_\\-\\.]*"
 	Name string `json:"name"`
-<<<<<<< HEAD
-	// Version defines the version to use (which is the image tag).
-=======
 
 	// Version defines the version to use.
 	// +optional
 	// +default:value="latest"
 	// +kubebuilder:validation:MinLength:=1
 	// +kubebuilder:validation:MaxLength:=128
-	// +kubebuilder:validation:Pattern:="[a-zA-Z0-9_][a-zA-Z0-9_-.]*"
->>>>>>> 9339b805
+	// +kubebuilder:validation:Pattern:="[a-zA-Z0-9_][a-zA-Z0-9_\\-\\.]*"
 	Version string `json:"version,omitempty"`
 
 	// State defines the desired state
@@ -77,6 +76,7 @@
 	State WorkbenchAppState `json:"state,omitempty"`
 
 	// Image overwrites the default image built using the default registry, name, and version.
+	// +optional
 	Image *Image `json:"image,omitempty"`
 
 	// TODO: add anything you'd like to configure. E.g. resources, (App data) volume, etc.
@@ -95,6 +95,8 @@
 	// +default:value="default"
 	ServiceAccount string `json:"serviceAccountName,omitempty"`
 	// ImagePullSecrets is the secret(s) needed to pull the image(s).
+	// +optional
+	// +kubebuilder:validation:items:MinLength:=1
 	ImagePullSecrets []string `json:"imagePullSecrets,omitempty"`
 }
 
