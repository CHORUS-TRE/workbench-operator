controllerManager:
  manager:
    args:
    - --metrics-bind-address=:8080
    - --leader-elect
    - --health-probe-bind-address=:8081
    - --registry=registry.build.chorus-tre.ch
    - --apps-repository=apps
    - --xpra-server-image=registry.build.chorus-tre.ch/apps/xpra-server
    - --socat-image=alpine/socat:1.8.0.0
    containerSecurityContext:
      allowPrivilegeEscalation: false
      capabilities:
        drop:
        - ALL
    image:
      repository: registry.chorus-tre.local/chorus/workbench-operator
<<<<<<< HEAD
      tag: 0.3.0
=======
      tag: 0.2.3
>>>>>>> f1f5f681
    resources:
      limits:
        cpu: 500m
        memory: 128Mi
      requests:
        cpu: 10m
        memory: 64Mi
  podSecurityContext:
    runAsNonRoot: true
  replicas: 1
  serviceAccount:
    annotations: {}
imagePullSecrets: []
kubernetesClusterDomain: cluster.local
metricsService:
  ports:
  - name: http
    port: 8080
    protocol: TCP
    targetPort: 8080
  type: ClusterIP<|MERGE_RESOLUTION|>--- conflicted
+++ resolved
@@ -1,25 +1,21 @@
 controllerManager:
   manager:
     args:
-    - --metrics-bind-address=:8080
-    - --leader-elect
-    - --health-probe-bind-address=:8081
-    - --registry=registry.build.chorus-tre.ch
-    - --apps-repository=apps
-    - --xpra-server-image=registry.build.chorus-tre.ch/apps/xpra-server
-    - --socat-image=alpine/socat:1.8.0.0
+      - --metrics-bind-address=:8080
+      - --leader-elect
+      - --health-probe-bind-address=:8081
+      - --registry=registry.build.chorus-tre.ch
+      - --apps-repository=apps
+      - --xpra-server-image=registry.build.chorus-tre.ch/apps/xpra-server
+      - --socat-image=alpine/socat:1.8.0.0
     containerSecurityContext:
       allowPrivilegeEscalation: false
       capabilities:
         drop:
-        - ALL
+          - ALL
     image:
       repository: registry.chorus-tre.local/chorus/workbench-operator
-<<<<<<< HEAD
       tag: 0.3.0
-=======
-      tag: 0.2.3
->>>>>>> f1f5f681
     resources:
       limits:
         cpu: 500m
@@ -36,8 +32,8 @@
 kubernetesClusterDomain: cluster.local
 metricsService:
   ports:
-  - name: http
-    port: 8080
-    protocol: TCP
-    targetPort: 8080
+    - name: http
+      port: 8080
+      protocol: TCP
+      targetPort: 8080
   type: ClusterIP