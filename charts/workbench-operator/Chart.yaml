apiVersion: v2
name: workbench-operator
description: A Helm chart for the workbench-operator.

maintainers:
  - name: greut
    email: yoan.blan@chuv.ch
  - name: floriansipp
    email: florian.sipp@chuv.ch
  - name: iDmple
    email: nathalie.casati@chuv.ch

# A chart can be either an 'application' or a 'library' chart.
#
# Application charts are a collection of templates that can be packaged into versioned archives
# to be deployed.
#
# Library charts provide useful utilities or functions for the chart developer. They're included as
# a dependency of application charts to inject those utilities and functions into the rendering
# pipeline. Library charts do not define any templates and therefore cannot be deployed.
type: application
# This is the chart version. This version number should be incremented each time you make changes
# to the chart and its templates, including the app version.
# Versions are expected to follow Semantic Versioning (https://semver.org/)
<<<<<<< HEAD
version: 0.3.41
=======
version: 0.3.42
>>>>>>> 7bf728f9
# This is the version number of the application being deployed. This version number should be
# incremented each time you make changes to the application. Versions are not expected to
# follow Semantic Versioning. They should reflect the version the application is using.
# It is recommended to use it with quotes.
<<<<<<< HEAD
appVersion: "0.3.41"
=======
appVersion: "0.3.42"
>>>>>>> 7bf728f9
<|MERGE_RESOLUTION|>--- conflicted
+++ resolved
@@ -22,17 +22,9 @@
 # This is the chart version. This version number should be incremented each time you make changes
 # to the chart and its templates, including the app version.
 # Versions are expected to follow Semantic Versioning (https://semver.org/)
-<<<<<<< HEAD
-version: 0.3.41
-=======
 version: 0.3.42
->>>>>>> 7bf728f9
 # This is the version number of the application being deployed. This version number should be
 # incremented each time you make changes to the application. Versions are not expected to
 # follow Semantic Versioning. They should reflect the version the application is using.
 # It is recommended to use it with quotes.
-<<<<<<< HEAD
-appVersion: "0.3.41"
-=======
-appVersion: "0.3.42"
->>>>>>> 7bf728f9
+appVersion: "0.3.42"