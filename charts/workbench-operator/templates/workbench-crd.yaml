apiVersion: apiextensions.k8s.io/v1
kind: CustomResourceDefinition
metadata:
  name: workbenches.default.chorus-tre.ch
  annotations:
    controller-gen.kubebuilder.io/version: v0.16.0
  labels:
  {{- include "workbench-operator.labels" . | nindent 4 }}
spec:
  group: default.chorus-tre.ch
  names:
    kind: Workbench
    listKind: WorkbenchList
    plural: workbenches
    singular: workbench
  scope: Namespaced
  versions:
  - additionalPrinterColumns:
    - jsonPath: .spec.server.version
      name: Version
      type: string
    - jsonPath: .spec.apps[*].name
      name: Apps
      type: string
    - jsonPath: .metadata.creationTimestamp
      name: Age
      type: date
    name: v1alpha1
    schema:
      openAPIV3Schema:
        description: Workbench is the Schema for the workbenches API
        properties:
          apiVersion:
            description: |-
              APIVersion defines the versioned schema of this representation of an object.
              Servers should convert recognized schemas to the latest internal value, and
              may reject unrecognized values.
              More info: https://git.k8s.io/community/contributors/devel/sig-architecture/api-conventions.md#resources
            type: string
          kind:
            description: |-
              Kind is a string value representing the REST resource this object represents.
              Servers may infer this from the endpoint the client submits requests to.
              Cannot be updated.
              In CamelCase.
              More info: https://git.k8s.io/community/contributors/devel/sig-architecture/api-conventions.md#types-kinds
            type: string
          metadata:
            type: object
          spec:
            description: WorkbenchSpec defines the desired state of Workbench
            properties:
              apps:
                description: Apps represent a list of applications any their state
                items:
                  description: WorkbenchApp defines one application running in the workbench.
                  properties:
                    image:
                      description: Image overwrites the default image built using the
                        default registry, name, and version.
                      properties:
                        registry:
                          description: Registry represents the hostname of the registry.
                            E.g. quay.io
                          type: string
                        repository:
                          description: Repository contains the image name. E.g. apps/myapp
                          type: string
                        tag:
                          description: Tag contains the version identifier. Defaults
                            to latest.
                          type: string
                      required:
                      - registry
                      - repository
                      type: object
                    name:
                      description: Name is the application name (likely its OCI image
                        name as well)
                      maxLength: 30
                      minLength: 1
                      pattern: '[a-zA-Z0-9_][a-zA-Z0-9_-.]*'
                      type: string
                    state:
                      default: Running
                      description: |-
                        State defines the desired state
                        Valid values are:
                        - "Running" (default): application is running
                        - "Stopped": application has been stopped
                        - "Killed": application has been force stopped
                      enum:
                      - Running
                      - Stopped
                      - Killed
                      type: string
                    version:
<<<<<<< HEAD
                      description: Version defines the version to use (which is the
                        image tag).
=======
                      default: latest
                      description: Version defines the version to use.
                      maxLength: 128
                      minLength: 1
                      pattern: '[a-zA-Z0-9_][a-zA-Z0-9_-.]*'
>>>>>>> 9339b805
                      type: string
                  required:
                  - name
                  type: object
                type: array
              imagePullSecrets:
                description: ImagePullSecrets is the secret(s) needed to pull the image(s).
                items:
                  type: string
                type: array
              server:
                description: Server represents the configuration of the server part.
                properties:
                  version:
                    default: latest
                    description: Version defines the version to use.
                    type: string
                type: object
              serviceAccountName:
                default: default
                description: Service Account to be used by the pods.
                type: string
            type: object
          status:
            description: WorkbenchStatus defines the observed state of Workbench
            properties:
              apps:
                items:
                  description: WorkbenchStatusappStatus informs about the state of the
                    apps.
                  properties:
                    revision:
                      description: Revision is the values of the "deployment.kubernetes.io/revision"
                        metadata.
                      type: integer
                    status:
                      description: Status informs about the real state of the app.
                      enum:
                      - Running
                      - Complete
                      - Progressing
                      - Failed
                      type: string
                  required:
                  - revision
                  - status
                  type: object
                type: array
              server:
                description: WorkbenchStatusServer represents the server status.
                properties:
                  revision:
                    description: Revision is the values of the "deployment.kubernetes.io/revision"
                      metadata.
                    type: integer
                  status:
                    description: Status informs about the real state of the app.
                    enum:
                    - Running
                    - Progressing
                    - Failed
                    type: string
                required:
                - revision
                - status
                type: object
            required:
            - server
            type: object
        type: object
    served: true
    storage: true
    subresources:
      status: {}
status:
  acceptedNames:
    kind: ""
    plural: ""
  conditions: []
  storedVersions: []<|MERGE_RESOLUTION|>--- conflicted
+++ resolved
@@ -67,8 +67,9 @@
                           description: Repository contains the image name. E.g. apps/myapp
                           type: string
                         tag:
-                          description: Tag contains the version identifier. Defaults
-                            to latest.
+                          default: latest
+                          description: Tag contains the version identifier.
+                          pattern: '[a-zA-Z0-9_][a-zA-Z0-9_\-\.]*'
                           type: string
                       required:
                       - registry
@@ -79,7 +80,7 @@
                         name as well)
                       maxLength: 30
                       minLength: 1
-                      pattern: '[a-zA-Z0-9_][a-zA-Z0-9_-.]*'
+                      pattern: '[a-zA-Z0-9_][a-zA-Z0-9_\-\.]*'
                       type: string
                     state:
                       default: Running
@@ -95,16 +96,11 @@
                       - Killed
                       type: string
                     version:
-<<<<<<< HEAD
-                      description: Version defines the version to use (which is the
-                        image tag).
-=======
                       default: latest
                       description: Version defines the version to use.
                       maxLength: 128
                       minLength: 1
-                      pattern: '[a-zA-Z0-9_][a-zA-Z0-9_-.]*'
->>>>>>> 9339b805
+                      pattern: '[a-zA-Z0-9_][a-zA-Z0-9_\-\.]*'
                       type: string
                   required:
                   - name
@@ -113,6 +109,7 @@
               imagePullSecrets:
                 description: ImagePullSecrets is the secret(s) needed to pull the image(s).
                 items:
+                  minLength: 1
                   type: string
                 type: array
               server:
