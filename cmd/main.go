package main

import (
	"crypto/tls"
	"flag"
	"os"

	// Import all Kubernetes client auth plugins (e.g. Azure, GCP, OIDC, etc.)
	// to ensure that exec-entrypoint and run can make use of them.
	_ "k8s.io/client-go/plugin/pkg/client/auth"

	"k8s.io/apimachinery/pkg/runtime"
	utilruntime "k8s.io/apimachinery/pkg/util/runtime"
	clientgoscheme "k8s.io/client-go/kubernetes/scheme"
	ctrl "sigs.k8s.io/controller-runtime"
	"sigs.k8s.io/controller-runtime/pkg/healthz"
	"sigs.k8s.io/controller-runtime/pkg/log/zap"
	metricsserver "sigs.k8s.io/controller-runtime/pkg/metrics/server"
	"sigs.k8s.io/controller-runtime/pkg/webhook"

	defaultv1alpha1 "github.com/CHORUS-TRE/workbench-operator/api/v1alpha1"
	"github.com/CHORUS-TRE/workbench-operator/internal/controller"
	// +kubebuilder:scaffold:imports
)

var (
	scheme   = runtime.NewScheme()
	setupLog = ctrl.Log.WithName("setup")
)

func init() {
	utilruntime.Must(clientgoscheme.AddToScheme(scheme))

	utilruntime.Must(defaultv1alpha1.AddToScheme(scheme))
	// +kubebuilder:scaffold:scheme
}

func main() {
	var metricsAddr string
	var enableLeaderElection bool
	var probeAddr string
	var secureMetrics bool
	var enableHTTP2 bool
	var registry string
<<<<<<< HEAD
=======
	var appsRepository string
	var imagePullSecret string
>>>>>>> 9339b805
	var xpraServerImage string
	var socatImage string
	flag.StringVar(&metricsAddr, "metrics-bind-address", "0", "The address the metric endpoint binds to. "+
		"Use the port :8080. If not set, it will be 0 in order to disable the metrics server")
	flag.StringVar(&probeAddr, "health-probe-bind-address", ":8081", "The address the probe endpoint binds to.")
	flag.BoolVar(&enableLeaderElection, "leader-elect", false,
		"Enable leader election for controller manager. "+
			"Enabling this will ensure there is only one active controller manager.")
	flag.BoolVar(&secureMetrics, "metrics-secure", false,
		"If set the metrics endpoint is served securely")
	flag.BoolVar(&enableHTTP2, "enable-http2", false,
		"If set, HTTP/2 will be enabled for the metrics and webhook servers")
	flag.StringVar(&registry, "registry", "registry.build.chorus-tre.local", "The hostname of the OCI registry")
<<<<<<< HEAD
=======
	flag.StringVar(&appsRepository, "apps-repository", "apps", "The repository holding the apps")
	flag.StringVar(&imagePullSecret, "image-pull-secret", "", "The secret to authenticate to the OCI registry")
>>>>>>> 9339b805
	flag.StringVar(&xpraServerImage, "xpra-server-image", "", "Xpra server OCI image name (version is part of the CRD)")
	flag.StringVar(&socatImage, "socat-image", "", "socat OCI image (please specify the version)")
	opts := zap.Options{
		Development: true,
	}
	opts.BindFlags(flag.CommandLine)
	flag.Parse()

	ctrl.SetLogger(zap.New(zap.UseFlagOptions(&opts)))

	// if the enable-http2 flag is false (the default), http/2 should be disabled
	// due to its vulnerabilities. More specifically, disabling http/2 will
	// prevent from being vulnerable to the HTTP/2 Stream Cancellation and
	// Rapid Reset CVEs. For more information see:
	// - https://github.com/advisories/GHSA-qppj-fm5r-hxr3
	// - https://github.com/advisories/GHSA-4374-p667-p6c8
	disableHTTP2 := func(c *tls.Config) {
		setupLog.Info("disabling http/2")
		c.NextProtos = []string{"http/1.1"}
	}

	tlsOpts := []func(*tls.Config){}
	if !enableHTTP2 {
		tlsOpts = append(tlsOpts, disableHTTP2)
	}

	webhookServer := webhook.NewServer(webhook.Options{
		TLSOpts: tlsOpts,
	})

	mgr, err := ctrl.NewManager(ctrl.GetConfigOrDie(), ctrl.Options{
		Scheme: scheme,
		Metrics: metricsserver.Options{
			BindAddress:   metricsAddr,
			SecureServing: secureMetrics,
			TLSOpts:       tlsOpts,
		},
		WebhookServer:          webhookServer,
		HealthProbeBindAddress: probeAddr,
		LeaderElection:         enableLeaderElection,
		LeaderElectionID:       "744cc179.chorus-tre.ch",
		// LeaderElectionReleaseOnCancel defines if the leader should step down voluntarily
		// when the Manager ends. This requires the binary to immediately end when the
		// Manager is stopped, otherwise, this setting is unsafe. Setting this significantly
		// speeds up voluntary leader transitions as the new leader don't have to wait
		// LeaseDuration time first.
		//
		// In the default scaffold provided, the program ends immediately after
		// the manager stops, so would be fine to enable this option. However,
		// if you are doing or is intended to do any operation such as perform cleanups
		// after the manager stops then its usage might be unsafe.
		// LeaderElectionReleaseOnCancel: true,
	})
	if err != nil {
		setupLog.Error(err, "unable to start manager")
		os.Exit(1)
	}

	if err = (&controller.WorkbenchReconciler{
		Client:   mgr.GetClient(),
		Scheme:   mgr.GetScheme(),
		Recorder: mgr.GetEventRecorderFor("workbench-controller"),
		Config: controller.Config{
<<<<<<< HEAD
			Registry:        registry,
			SocatImage:      socatImage,
			XpraServerImage: xpraServerImage,
=======
			Registry:         registry,
			AppsRepository:   appsRepository,
			SocatImage:       socatImage,
			XpraServerImage:  xpraServerImage,
			ImagePullSecrets: []string{imagePullSecret},
>>>>>>> 9339b805
		},
	}).SetupWithManager(mgr); err != nil {
		setupLog.Error(err, "unable to create controller", "controller", "Workbench")
		os.Exit(1)
	}
	// +kubebuilder:scaffold:builder

	if err := mgr.AddHealthzCheck("healthz", healthz.Ping); err != nil {
		setupLog.Error(err, "unable to set up health check")
		os.Exit(1)
	}
	if err := mgr.AddReadyzCheck("readyz", healthz.Ping); err != nil {
		setupLog.Error(err, "unable to set up ready check")
		os.Exit(1)
	}

	setupLog.Info("starting manager")
	if err := mgr.Start(ctrl.SetupSignalHandler()); err != nil {
		setupLog.Error(err, "problem running manager")
		os.Exit(1)
	}
}<|MERGE_RESOLUTION|>--- conflicted
+++ resolved
@@ -42,11 +42,7 @@
 	var secureMetrics bool
 	var enableHTTP2 bool
 	var registry string
-<<<<<<< HEAD
-=======
 	var appsRepository string
-	var imagePullSecret string
->>>>>>> 9339b805
 	var xpraServerImage string
 	var socatImage string
 	flag.StringVar(&metricsAddr, "metrics-bind-address", "0", "The address the metric endpoint binds to. "+
@@ -60,11 +56,7 @@
 	flag.BoolVar(&enableHTTP2, "enable-http2", false,
 		"If set, HTTP/2 will be enabled for the metrics and webhook servers")
 	flag.StringVar(&registry, "registry", "registry.build.chorus-tre.local", "The hostname of the OCI registry")
-<<<<<<< HEAD
-=======
 	flag.StringVar(&appsRepository, "apps-repository", "apps", "The repository holding the apps")
-	flag.StringVar(&imagePullSecret, "image-pull-secret", "", "The secret to authenticate to the OCI registry")
->>>>>>> 9339b805
 	flag.StringVar(&xpraServerImage, "xpra-server-image", "", "Xpra server OCI image name (version is part of the CRD)")
 	flag.StringVar(&socatImage, "socat-image", "", "socat OCI image (please specify the version)")
 	opts := zap.Options{
@@ -128,17 +120,10 @@
 		Scheme:   mgr.GetScheme(),
 		Recorder: mgr.GetEventRecorderFor("workbench-controller"),
 		Config: controller.Config{
-<<<<<<< HEAD
 			Registry:        registry,
+			AppsRepository:  appsRepository,
 			SocatImage:      socatImage,
 			XpraServerImage: xpraServerImage,
-=======
-			Registry:         registry,
-			AppsRepository:   appsRepository,
-			SocatImage:       socatImage,
-			XpraServerImage:  xpraServerImage,
-			ImagePullSecrets: []string{imagePullSecret},
->>>>>>> 9339b805
 		},
 	}).SetupWithManager(mgr); err != nil {
 		setupLog.Error(err, "unable to create controller", "controller", "Workbench")
