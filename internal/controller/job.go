--- conflicted
+++ resolved
@@ -47,7 +47,12 @@
 			registry += "/"
 		}
 
-		appImage = fmt.Sprintf("%s%s:%s", registry, app.Name, appVersion)
+		appsRepository := config.AppsRepository
+		if appsRepository != "" {
+			appsRepository += "/"
+		}
+
+		appImage = fmt.Sprintf("%s%s%s:%s", registry, appsRepository, app.Name, appVersion)
 	} else {
 		// Fix empty version
 		appVersion := app.Image.Tag
@@ -59,15 +64,6 @@
 		appImage = fmt.Sprintf("%s/%s:%s", app.Image.Registry, app.Image.Repository, appVersion)
 	}
 
-<<<<<<< HEAD
-=======
-	appsRepository := config.AppsRepository
-	if appsRepository != "" {
-		appsRepository += "/"
-	}
-
-	appImage := fmt.Sprintf("%s%s%s:%s", registry, appsRepository, app.Name, appVersion)
->>>>>>> 9339b805
 	appContainer := corev1.Container{
 		Name:            app.Name,
 		Image:           appImage,
